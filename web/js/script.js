--- conflicted
+++ resolved
@@ -1,20 +1,8 @@
-<<<<<<< HEAD
-// ----- Flashcards functionality -----
-const flashcards = [
-    { text: 'A', sound: 'sounds/a.mp3' },
-    { text: 'B', sound: 'sounds/b.mp3' },
-    // Add more flashcards as needed
-];
-
-let currentFlashcardIndex = 0;
-
-function loadFlashcard(index) {
-    const flashcard = flashcards[index];
-    const flashcardText = document.getElementById('flashcardText');
-    const flashcardAudio = document.getElementById('flashcardAudio');
-    flashcardText.textContent = flashcard.text;
-    flashcardAudio.src = flashcard.sound;
-}
+import { loadFlashcard, nextFlashcard, prevFlashcard } from './flashcard.js';
+
+window.onload = function() {
+    loadFlashcard(0);
+};
 
 document.addEventListener('DOMContentLoaded', () => {
     // Clear out any saved progress for problem sets on entry.
@@ -24,13 +12,6 @@
 
     // Initialize flashcard on DOM ready
     loadFlashcard(currentFlashcardIndex);
-=======
-import { loadFlashcard, nextFlashcard, prevFlashcard } from './flashcard.js';
-
-window.onload = function() {
-    loadFlashcard(0);
-};
->>>>>>> 9cd8b811
 
     // Flashcards buttons
     const yesButton = document.getElementById('yesButton');
@@ -60,7 +41,6 @@
     nextButton.addEventListener('click', () => {
         nextFlashcard();
     });
-<<<<<<< HEAD
 
     function nextFlashcard() {
         currentFlashcardIndex = (currentFlashcardIndex + 1) % flashcards.length;
@@ -363,6 +343,4 @@
             }
         });
     }
-=======
->>>>>>> 9cd8b811
 });